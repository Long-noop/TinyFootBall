--- conflicted
+++ resolved
@@ -908,16 +908,9 @@
         render_goal(SCREEN_W - goalWidth +16, goalY, goalWidth, goalHeight, false); // cầu môn phải
 
         // HUD
-<<<<<<< HEAD
-        render_text("Tiny Football", 8, 8);
-        render_text("Controls: WASD+Q (Blue Team), Arrows+Enter (Orange Team)", 8, 770);
-        render_text("Switch Player: Q+Tab (Blue), P+R_Shift (Orange)", 800, 770);
-        char scoreText[64]; snprintf(scoreText, sizeof(scoreText), "Score: %d  -  %d", score.left, score.right);
-        render_text(scoreText, SCREEN_W/2 - 60, 12);
-=======
         render_text_small("Tiny Football - F1 debug, F2 toggle AI", 8, 8);
-        render_text_small("Controls: WASD+Q (Blue Team), Arrows+RShift (Orange Team)", 8, 32);
-        render_text_small("Switch Player: Q+Tab (Blue), P+Tab (Orange)", 8, 56);
+        render_text_small("Controls: WASD+Q (Blue Team), Arrows+RShift (Orange Team)", 8, 770);
+        render_text_small("Switch Player: Q+Tab (Blue), P+Tab (Orange)", 800, 770);
 
         char scoreText[64]; 
         snprintf(scoreText, sizeof(scoreText), "%d  -  %d", score.left, score.right);
@@ -930,7 +923,6 @@
             SDL_Color goalBg = {0, 0, 0, 200};
             render_text_with_bg("GOAL!!!", SCREEN_W/2 - 140, SCREEN_H/2 - 60, font_large, yellow, goalBg, 20);
         }
->>>>>>> 1191bef7
 
         if(showDebug){
             char dbg[128];
